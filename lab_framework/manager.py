''' manager.py

Class for managing the automated laboratory equiptment, including data collection and motor manipulation.

Author(s):
- Alec Roberson (aroberson@hmc.edu) 2023
'''

# python imports
import json
import time
import os
import datetime
import copy
from typing import Union, List, Tuple
import serial

# package imports
from tqdm import tqdm
import numpy as np
from uncertainties import unumpy as unp
from uncertainties import core as ucore
from uncertainties import ufloat
import pandas as pd

# local imports
from .monitors import CCU # , Laser # soon!
from .motor_drivers import MOTOR_DRIVERS

# manager class

class Manager:
    ''' Class for managing the automated laboratory equiptment.

    Parameters
    ----------
    config : str, optional
        The name of the configuration file to load. Defaults to 'config.json'.
    motors : bool, optional (default=True)
        Initialize motors?
    ccu : bool, optional (default=True)
        Initialize CCU?
    laser : bool, optional (default=True)
        Initialize laser?
    debug : bool, optional (default=False)
        If True, do not initialize any equipment. Useful for debugging. All not initialized equiptment can still be initialized via init_motors, init_ccu, and init_laser.
    verbose : bool, optional (default=True)
        If True, print all log messages to output.
    '''
    def __init__(self, config:str='config.json', motors:bool=True, ccu:bool=True, laser:bool=False, debug:bool=False, verbose:bool=True):
        # get the time of initialization for file naming
        self._init_time = time.time()
        self._init_time_str = datetime.datetime.now().strftime("%Y-%m-%d_%H-%M-%S")

        # initialize the log file
        removed_log = False
        if os.path.isfile('./mlog.txt'):
            removed_log = True
            os.remove('./mlog.txt')

        # initialize the log file
        self._log_file = open('./mlog.txt', 'w+')
        self._verb = verbose
        self.log(f'Manager started at {self._init_time_str}.', self._verb)
        if removed_log: self.log('Removed old log file.', self._verb)
        self.log(f'Configuration file: "{config}".', self._verb)

        # check config path
        if not os.path.isfile(config):
            self.log(f'Configuration file "{config}" does not exist.', self._verb)
            self.shutdown()
            raise ValueError(f'Configuration file "{config}" does not exist.')
        
        # load the configuration file
        self.log('Loading configuration file.', self._verb)
        with open(config, 'r') as f:
            self._config = json.load(f)

        # initialize main channel variable
        self._default_channels = self._config.get('default_channels', [])

        # initialize ccu, motor, and laser
        self._ccu = None
        self._motors = []
        self._laser = None
        if not debug:
            if motors: self.init_motors()
            if ccu: self.init_ccu()
            if laser: self.init_laser()

        # initialize output file variables
        self._output_data = pd.DataFrame(columns=self.df_columns)

    # +++ class variabes +++

    MAIN_CHANNEL = 'C4' # the main coincidence counting channel key for any preset basis

    # +++ initialization methods +++

    def init_ccu(self) -> None:
        ''' Initialize the CCU which starts live plotting. '''
        self.log('Beginning CCU initialization...', self._verb)

        if self._ccu is not None:
            self.log('CCU already initialized. Aborting initialization.', self._verb)
            return

        # initialize the ccu
        try:
            self._ccu = CCU(
                port=self._config['ccu']['port'],
                baud=self._config['ccu']['baudrate'],
                plot_xlim=self._config['ccu'].get('plot_xlim', 60),
                plot_smoothing=self._config['ccu'].get('plot_smoothing', 0.5),
                channel_keys=self._config['ccu']['channel_keys'],
                ignore=self._config['ccu'].get('ignore', []))
        except Exception as e:
            self.log(f'CCU ran into exception during initialization: {e}', self._verb)
            self.shutdown()
    
    def init_motors(self) -> None:
        ''' Initialize and connect to all motors. '''
        self.log('Beginning motor initialization...', self._verb)

        # intialize the active ports
        self._active_ports = {}

        if len(self._motors):
            self.log('Motors already initialized, aborting initialization.', self._verb)
            return

        self._motors = list(self._config['motors'].keys())
        self.log(f'Initializing motors from config: {", ".join(self._motors)}.', self._verb)

        # loop to initialize all motors
        for motor_name in self._motors:
            # check name
            if motor_name in self.__dict__ or not motor_name.isidentifier():
                self.log(f'Motor initializer "{motor_name}" is invalid.', self._verb)
                self.log('Aborting motor initialization.', self._verb)
                self.shutdown_motors()
                return
            # get the motor arguments
            self.log(f'Initializing motor "{motor_name}".', self._verb)
            motor_dict = copy.deepcopy(self._config['motors'][motor_name])
            typ = motor_dict.pop('type')
            # conncet to com ports for elliptec motors
            if typ == 'Elliptec':
                port = motor_dict.pop('port')
                if port in self._active_ports:
                    com_port = self._active_ports[port]
                else:
                    self.log(f'Connecting to com port "{port}".', self._verb)
                    try:
                        com_port = serial.Serial(port, timeout=5) # time out for all read
                    except Exception as e:
                        self.log(f'Failed to connect to com port "{port}": {e}', self._verb)
                        self.shutdown_motors()
                        return
                    self._active_ports[port] = com_port
                motor_dict['com_port'] = com_port
            # initialize motor
            try:
                self.__dict__[motor_name] = MOTOR_DRIVERS[typ](name=motor_name, **motor_dict)
            except Exception as e:
                self.log(f'Failed to initialize motor "{motor_name}": {e}', self._verb)
                self.shutdown_motors()
                return
        self.log('Motor initialization complete.')

    def init_laser(self) -> None:
        ''' Initializes laser monitor. '''
        self.log('Laser module not operational.', self._verb)

    # +++ class methods +++

    @staticmethod
    def reformat_ufloat_to_float(df_:pd.DataFrame) -> pd.DataFrame:
        ''' Reformat a dataframe with ufloats to only contain floats.

        Each column "X" that has a uncertainties.core.Variable dtype will be broken into the columns "X" and "X_SEM".

        Parameters
        ----------
        df_ : pd.DataFrame
            The dataframe to reformat.
            
        Returns
        -------
        pd.DataFrame
            The reformatted dataframe.
        '''
        # create a copy to work with
        df = df_.copy()
        # loop through coluns
        for c in df.columns:
            # check if the column is a ufloat
            if df[c].apply(lambda x : isinstance(x, ucore.Variable)).all():
                # break into sems and values
                df[c+'_SEM'] = unp.std_devs(df[c])
                df[c] = unp.nominal_values(df[c])
                # convert dtypes
                df[c] = df[c].astype(float)
                df[c+'_SEM'] = df[c+'_SEM'].astype(float)
        return df

    @staticmethod
    def reformat_float_to_ufloat(df_:pd.DataFrame) -> pd.DataFrame:
        ''' Reformat a dataframe with floats to contain ufloats where applicable.

        Each column "X" that has a corresponding column "X_SEM" will be collapsed to the single column "X" containing ufloats.

        Parameters
        ----------
        df_ : pd.DataFrame
            The dataframe to reformat.
            
        Returns
        -------
        pd.DataFrame
            The reformatted dataframe.
        '''
        # create a copy of the dataframe to work with
        df = df_.copy()
        # loop through columns to see which should be reformatted
        to_reformat = [c for c in df.columns if c+'_SEM' in df.columns]
        # loop through columns to reformat
        for c in to_reformat:
            # recast to object type
            df[c] = df[c].astype(object)
            # create the ufloats
            for i in range(len(df)):
                df.at[i, c] = ufloat(df[c][i], df[c+'_SEM'][i])
        # drop the sem columns
        df.drop(columns=[c+'_SEM' for c in to_reformat], inplace=True)
        # return the new dataframe
        return df

    @staticmethod
    def load_data(file_path:str) -> pd.DataFrame:
        ''' Load data saved by this class directly into a pandas dataframe.

        Parameters
        ----------
        file_path : str
            The path to the csv data file to load.
        
        Returns
        -------
        pd.DataFrame
            The data loaded from the file.
        '''
        # start by just loading the data
        df = pd.read_csv(file_path)
        # return a reformatted version with ufloats
        return Manager.reformat_float_to_ufloat(df)

    # +++ properties +++
    
    @property
    def motor_list(self) -> 'list[str]':
        ''' List of the string names of all motors. '''
        return self._motors
    
    @property
    def time(self) -> str:
        ''' String time since initalizing the manager, like "hh:mm:ss". '''
        return str(datetime.timedelta(seconds=int(time.time()-self._init_time)))
    
    @property
    def now(self) -> str:
        ''' The current date and time like "YYYY.MM.DD hh:mm:ss".'''
        return datetime.datetime.now().strftime("%Y.%m.%d %H:%M:%S")

    @property
    def df_columns(self) -> List[str]:
        ''' The columns of output data frames. '''
        out = ['start', 'stop', 'num_samp', 'samp_period']
        out += self._motors
        if self._ccu: out += self._ccu._channel_keys
        if self._laser: out += self._laser._channel_keys
        out += ['note']
        return out

    @property
    def csv_columns(self) -> List[str]:
        ''' The columns of output csv files. '''
        out = ['start', 'stop', 'num_samp', 'samp_period']
        out += self._motors
        if self._ccu: out += self._ccu._channel_keys
        if self._ccu: out += [f'{k}_SEM' for k in self._ccu._channel_keys]
        if self._laser: out += self._laser._channel_keys
        if self._laser: out += [f'{k}_SEM' for k in self._laser._channel_keys]
        out += ['note']
        return out

    @property
    def default_channels(self) -> Union[List[str], str]:
        ''' The default channels for take_data. '''
        return self._default_channels if len(self._default_channels) != 1 else self._default_channels[0]

    # +++ file management +++

    def reset_output(self) -> None:
        ''' Clear (erase) the data in the current output data frame. '''
        self.log('Clearing output data.', self._verb)

        # just create a brand new output data frame
        self._output_data = pd.DataFrame(columns=self.df_columns)

    def output_data(self, output_file:str=None, clear_data:bool=True) -> pd.DataFrame:
        ''' Saves the output data to a specified file csv file.

        Parameters
        ----------
        output_file : str, optional
            The name of the csv file to save the data to. Default is None, in which case no data is saved.
        clear_data : bool, optional
            If True, the output data will be cleared after saving. Default is True.
        
        Returns
        -------
        pd.DataFrame
            The data being output.
        '''

        # create the csv dataframe and save to the output file
        if output_file is not None:
            if os.path.isfile(output_file):
                self.log(f'Output file "{output_file}"already exists. Overwriting data.', self._verb)
                os.remove(output_file)
            self.log(f'Saving data to "{output_file}".', self._verb)
            csv_df = Manager.reformat_ufloat_to_float(self._output_data)
            csv_df = csv_df[self.csv_columns] # reorder columns
            csv_df.to_csv(output_file, index=False)
        
        # create a copy of the data to return
        df = self._output_data.copy()

        # clear the output data
        if clear_data:
            self.reset_output()
        
        # return the dataframe
        return df

    def log(self, note:str, print_note:bool=True) -> None:
        ''' Log a note to the manager's log file.

        All notes in the file are timestamped from the manager's initialization.

        Parameters
        ----------
        note : str
            The note to log.
        print_note : bool, optional (default True)
            If True, the note will also be printed to the console.
        '''
        line = self.time + f'\t{note}'
        if not self._log_file.closed:
            self._log_file.write(line + '\n')
            if print_note: print(line)
        else:
            print(f'WARNING: Log file is closed. Cannot log "{line}".')

    def take_data(self, num_samp:int, samp_period:float, *keys:str, note:str="") -> Union[np.ndarray, ucore.Variable, str, float, int]:
        ''' Take detector data

        The data is written to the csv output table.

        Parameters
        ----------
        num_samp : int
            Number of samples to take.
        samp_period : float
            Collection time for each sample, in seconds. Note that this will be rounded to the nearest multiple of each SerialMonitor's update period (0.1 seconds).
        *keys : str
            Any channel keys (probably CCU keys, for example 'C4', but any are allowed) to return data for. If no keys are given, all rates will be returned. Defaults to default_channels.
        note : str, optional (default "")
            A note can be provided to be written to this row in the output table which can help you remember why you took this data.
        
        Returns
        -------
        numpy.ndarray
            Array of values for the data taken during the last collection period.

        or
        
        ucore.Variable, str, float, int
            If only one channel is specified, a single value is returned (e.g. ufloat for CCU data; str for time data; float for motor position).
        '''
        # log the data taking
        row = len(self._output_data)
        self.log(f'Taking data for row {row}; sampling {num_samp} x {samp_period} s.', self._verb)
        
        # check for note to log
        if note != "":
            self.log(f'\tNote: "{note}"', self._verb)

        # add basic info data to the output
        self._output_data.at[row, 'num_samp'] = num_samp
        self._output_data.at[row, 'samp_period'] = samp_period
        self._output_data.at[row, 'note'] = note
        
        # record all motor positions
        for m in self._motors:
            self._output_data.at[row, m] = self.__dict__[m].pos
        
        # record start time
        self._output_data.at[row, 'start'] = datetime.datetime.now().strftime("%Y-%m-%d_%H-%M-%S")

        # send data requests
        if self._ccu:
            self.log('Requesting CCU data...', self._verb)
            self._ccu.request_data(num_samp, samp_period)
        if self._laser:
            self.log('Requesting Laser data...', self._verb)
            self._laser.request_data(num_samp, samp_period)

        # collect data
        if self._ccu:
            self.log('Receiving CCU data...', self._verb)
            ccu_data = unp.uarray(*self._ccu.acquire_data())
        if self._laser:
            self.log('Receiving Laser data...', self._verb)
            laser_data = unp.uarray(*self._laser.acquire_data())
        
        # record stop time
        self._output_data.at[row, 'stop'] = datetime.datetime.now().strftime("%Y-%m-%d_%H-%M-%S")

        # add ccu data to the output
        if self._ccu:
            for k, v in zip(self._ccu.channels, ccu_data):
                self._output_data.at[row, k] = v
        if self._laser:
            for k, v in zip(self._laser.channels, laser_data):
                self._output_data.at[row, k] = v

        # use default channels?
        if len(keys) == 0:
            keys = self.default_channels

        # return requested data
        if len(keys) == 0:
            return None
        elif len(keys) == 1:
            return self._output_data[keys[0]][-1]
        else:
            return np.array(self._output_data[k][-1] for k in keys)

    def sweep(self, component:str, pos_min:float, pos_max:float, num_steps:int, num_samp:int, samp_period:float) -> Tuple[np.ndarray, np.ndarray]:
        ''' Sweeps a component of the setup while collecting data
        
        Parameters
        ----------
        component : str
            The name of the component to sweep. Must be a motor name.
        pos_min : float
            The minimum position to sweep to, in degrees.
        pos_max : float
            The maximum position to sweep to, in degrees.
        num_steps : int
            The number of steps to perform over the specified range.
        num_samp : int
            Number of samples to take at each step.
        samp_period : float
            The period of each sample, in seconds (rounds down to nearest 0.1s, min 0.1s).
        
        Returns
        -------
        np.ndarray
            Coincidence count rates over the sweep.
        np.ndarray
            Uncertainties in said coincidence count rates.
        '''
        self.log(f'Sweeping {component} from {pos_min} to {pos_max} degrees in {num_steps} steps.')
        # open output
        out = []
        # loop to perform the sweep
        angles = []
        for pos in tqdm(np.linspace(pos_min, pos_max, num_steps)):
            angles.append(self.configure_motor(component, pos))
            x = self.take_data(num_samp, samp_period, Manager.MAIN_CHANNEL)
            out.append(x)
        return angles, np.array(out)

    # +++ experimental setup +++

    def configure_motors(self, **kwargs) -> List[float]:
        ''' Configure the position of multiple motors at a time

        Parameters
        ----------
        **kwargs : <NAME OF MOTOR> = <GOTO POSITION DEGREES>
            Assign each motor name that you wish to move the absolute angle to which you want it to move, in degrees.
        
        Returns
        -------
        list[float]
            The actual positions of the motors after the move, in the order provided.
        '''
        # loop to ask each motor to move
        for motor_name, position in kwargs.items():
            if not motor_name in self._motors:
                self.log(f'Asked to move unknown motor "{motor_name}" to {position} degrees. Skipping.', self._verb)
                continue
            self.log(f'Moving motor "{motor_name}" to {position} degrees.', self._verb)
            self.__dict__[motor_name].goto(position, block=False)
        # loop to wait for each motor to finish
        out = []
        for motor_name in kwargs:
            if not motor_name in self._motors:
                continue
            p = self.__dict__[motor_name].pos
            self.log(f'Motor "{motor_name}" moved to {p} degrees.', self._verb)
            out.append(p)
        return out

    def configure_motor(self, motor:str, position:float) -> float:
        ''' Configure a single motor using a string key.
        
        Parameters
        ----------
        motor : str
            The name of the motor, provided as a string.
        position : float
            The target position for the motor in degrees.
        
        Returns
        -------
        float
            The actual position of the motor after the move.
        '''
        if not motor in self._motors:
            self.log(f'Asked to move unknown motor "{motor}" to {position} degrees. Skipping.', self._verb)
            return 0
        self.log(f'Moving motor "{motor}" to {position} deg.', self._verb)
        self.__dict__[motor].goto(position)
        out = self.__dict__[motor].pos
        self.log(f'Motor "{motor}" moved to {out} deg.', self._verb)
        return out

    def meas_basis(self, basis:str) -> None:
        ''' Set the measurement basis for Alice and Bob's half and quarter wave plates. 
        
        Parameters
        ----------
        basis : str
            The measurement basis to set, should have length two. All options are listed in the config.
        '''
        self.log(f'Loading measurement basis "{basis}" from config file.')
        # setup the basis
        A, B = basis
        self.configure_motors(
            A_HWP=self._config['basis_presets']['A_HWP'][A],
            A_QWP=self._config['basis_presets']['A_QWP'][A],
            B_HWP=self._config['basis_presets']['B_HWP'][B],
            B_QWP=self._config['basis_presets']['B_QWP'][B])

    def make_state(self, state:str) -> None:
        ''' Create a state from presets in the config file
        
        Parameters
        ----------
        state : str
            The state to create, one of the presets from the config file.
        '''
        # setup the state
        self.log(f'Loading state preset "{state}" from config file -> {self._config["state_presets"][state]}.')
        self.configure_motors(**self._config['state_presets'][state])

    # +++ shutdown methods +++

    def home_motors(self) -> None:
        ''' Homes all motors in an error-safe environment. '''
        self.log('Homing all motors.')
        # check motors
        if len(self._motors) == 0:
            self.log('NOTE: No motors are active. Skipping.', self._verb)
        else:
            for motor_name in self._motors:
                # check that it exists
                if motor_name not in self.__dict__:
                    self.log(f'WARNING: Motor "{motor_name}" not found in manager variables. Skipping.', self._verb)
                    continue
                # get the motor object
                motor = self.__dict__[motor_name]
                # attempt to home the motor
                try:
                    # home the motor
                    self.log(f'Homing {motor.name}.',self._verb)
                    motor.hardware_home()
                    self.log(f'{motor.name} returned to hardware position {motor.hardware_pos} degrees.', self._verb)
                except Exception as e:
                    # relay exception to log
                    self.log(f'Exception encountered while homing {motor_name}: {e}', self._verb)
                    self.log(f'Skipping homing {motor_name}.', self._verb)
                    continue

    def shutdown_motors(self) -> None:
        ''' Shuts down all the motors, returning them to their home positions and closing connections with them. '''
        
        # start by homing the motors
        self.home_motors()

        # shutdown the motors
        self.log('Shutting down motors.')

        if len(self._motors) == 0:
            self.log('NOTE: No motors are active. Skipping.', self._verb)
        else:
            # loop to delete motors
            for motor_name in self._motors:
                # check that it exists
                if motor_name not in self.__dict__:
                    self.log(f'WARNING: Motor "{motor_name}" not found in manager variables. Skipping.', self._verb)
                    continue
<<<<<<< HEAD
                self.log(f'Deleting {motor_name}.', self._verb)
=======
                self.log(f'Shutting down {motor_name}.',self._verb)
                # get the motor object
                motor = self.__dict__[motor_name]
                # return to home position
                try:
                    motor.hardware_home()
                    self.log(f'{motor.name} returned to true position {motor.hardware_pos} degrees.',self._verb)
                except Exception as e:
                    self.log(f'Failed to return {motor_name} to home position. Exception raised: {e}', self._verb)
                self.log(f'Deleting {motor.name} object.',self._verb)
>>>>>>> 143a54e1
                del self.__dict__[motor_name]

        # com ports
        if len(self._active_ports) == 0:
            self.log('NOTE: No com ports are active.', self._verb)
        else:
            # loop to shutdown ports
            for port in self._active_ports.values():
                if port.isOpen():
                    self.log(f'Closing COM port: {port}.', self._verb)
                    port.close()
                else:
                    self.log(f'NOTE: COM port {port} already closed.', self._verb)

    def shutdown_ccu(self) -> None:
        ''' Shutdown the CCU subprocess. '''
        self.log('Shutting down CCU.')
        if self._ccu:
            self._ccu.shutdown()
            self._ccu = None
            self.log('CCU shutdown complete.')
        else:
            self.log('NOTE: No CCU active.', self._verb)

    def shutdown_laser(self) -> None:
        ''' Shutdown the laser subprocess. '''
        self.log('Shutting down laser.')
        if self._laser:
            self._laser.shutdown()
            self._laser = None
            self.log('Laser shutdown complete.')
        else:
            self.log('NOTE: No laser active.', self._verb)

    def shutdown(self) -> None:
        ''' Shutsdown all the motors and terminates CCU processes, closing all com ports.
        '''
        self.log('Beginning shutdown procedure.', self._verb)
        
        self.shutdown_motors()
        self.shutdown_ccu()
        self.shutdown_laser()

        # output data
        if len(self._output_data['start']) != 0:
            self.log(f'WARNING: Shutting down with {len(self._output_data["start"])} rows of (potentially) unsaved data.')

        # log file
        self.log('Closing log file.')
        self._log_file.close()<|MERGE_RESOLUTION|>--- conflicted
+++ resolved
@@ -615,9 +615,6 @@
                 if motor_name not in self.__dict__:
                     self.log(f'WARNING: Motor "{motor_name}" not found in manager variables. Skipping.', self._verb)
                     continue
-<<<<<<< HEAD
-                self.log(f'Deleting {motor_name}.', self._verb)
-=======
                 self.log(f'Shutting down {motor_name}.',self._verb)
                 # get the motor object
                 motor = self.__dict__[motor_name]
@@ -628,7 +625,6 @@
                 except Exception as e:
                     self.log(f'Failed to return {motor_name} to home position. Exception raised: {e}', self._verb)
                 self.log(f'Deleting {motor.name} object.',self._verb)
->>>>>>> 143a54e1
                 del self.__dict__[motor_name]
 
         # com ports
